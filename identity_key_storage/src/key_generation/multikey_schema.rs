// Copyright 2020-2022 IOTA Stiftung
// SPDX-License-Identifier: Apache-2.0

use identity_core::utils::Base;
use identity_data_integrity::verification_material::Multicodec;
use identity_data_integrity::verification_material::Multikey;

use super::KeyId;

/// Parameters for Key Storage generation of key material compliant with the `Multikey` format.
pub struct MultikeySchema {
  multicodec: Multicodec,
  multibase: Base,
}

impl MultikeySchema {
  pub fn new(multicodec: Multicodec, multibase: Base) -> Self {
    MultikeySchema { multicodec, multibase }
  }

  pub fn multicodec(&self) -> Multicodec {
    self.multicodec
  }

  pub fn multibase(&self) -> Base {
    self.multibase
  }

  /// Creates a [`MultikeySchema`] representing parameters for generating an `Ed25519` public key with base58-encoding
  /// using the Bitcoin base-encoding alphabet.
  pub fn ed25519_public_key() -> Self {
    Self {
      multicodec: Multicodec::ED25519_PUB,
      multibase: Base::Base58Btc,
    }
  }
}

/// The output when generating a key pair according to the [`MultikeySchema`](crate::key_generation::MultikeySchema).
///
/// See [`KeyStorage::generate_multikey`](crate::key_storage::KeyStorage::generate_multikey()).
pub struct MultikeyOutput {
<<<<<<< HEAD
  identifier: KeyId,
  public_key: Multikey,
=======
  pub(crate) key_id: KeyId,
  pub(crate) public_key: PublicKeyMultibase,
>>>>>>> e45ef879
}

impl MultikeyOutput {
  /// Constructs a new [`MultikeyOutput`].
  ///
  /// # Important
  ///
  /// It is crucial that the provided `identifier` corresponds to the same public key as `public_key`.
<<<<<<< HEAD
  pub fn new(identifier: KeyId, public_key: Multikey) -> Self {
    Self { identifier, public_key }
=======
  pub fn new(identifier: KeyId, public_key: PublicKeyMultibase) -> Self {
    Self {
      key_id: identifier,
      public_key,
    }
>>>>>>> e45ef879
  }
}<|MERGE_RESOLUTION|>--- conflicted
+++ resolved
@@ -40,13 +40,8 @@
 ///
 /// See [`KeyStorage::generate_multikey`](crate::key_storage::KeyStorage::generate_multikey()).
 pub struct MultikeyOutput {
-<<<<<<< HEAD
-  identifier: KeyId,
-  public_key: Multikey,
-=======
   pub(crate) key_id: KeyId,
-  pub(crate) public_key: PublicKeyMultibase,
->>>>>>> e45ef879
+  pub(crate) public_key: Multikey,
 }
 
 impl MultikeyOutput {
@@ -55,15 +50,7 @@
   /// # Important
   ///
   /// It is crucial that the provided `identifier` corresponds to the same public key as `public_key`.
-<<<<<<< HEAD
-  pub fn new(identifier: KeyId, public_key: Multikey) -> Self {
-    Self { identifier, public_key }
-=======
-  pub fn new(identifier: KeyId, public_key: PublicKeyMultibase) -> Self {
-    Self {
-      key_id: identifier,
-      public_key,
-    }
->>>>>>> e45ef879
+  pub fn new(key_id: KeyId, public_key: Multikey) -> Self {
+    Self { key_id, public_key }
   }
 }