--- conflicted
+++ resolved
@@ -155,13 +155,8 @@
 <dt><a href="#FirstError">FirstError</a></dt>
 <dd><p>Return after the first error occurs.</p>
 </dd>
-<<<<<<< HEAD
-=======
 <dt><a href="#StateMetadataEncoding">StateMetadataEncoding</a></dt>
 <dd></dd>
-<dt><a href="#KeyType">KeyType</a></dt>
-<dd></dd>
->>>>>>> 678e2ade
 </dl>
 
 ## Functions
@@ -4018,17 +4013,10 @@
 Return after the first error occurs.
 
 **Kind**: global variable  
-<<<<<<< HEAD
-=======
 <a name="StateMetadataEncoding"></a>
 
 ## StateMetadataEncoding
 **Kind**: global variable  
-<a name="KeyType"></a>
-
-## KeyType
-**Kind**: global variable  
->>>>>>> 678e2ade
 <a name="start"></a>
 
 ## start()
