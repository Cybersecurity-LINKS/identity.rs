--- conflicted
+++ resolved
@@ -1,29 +1,25 @@
 // Copyright 2020-2022 IOTA Stiftung
 // SPDX-License-Identifier: Apache-2.0
 
-<<<<<<< HEAD
-pub mod connection;
-pub mod hook;
-pub mod message;
-pub mod presentation;
-pub mod state;
-pub mod termination;
-pub mod thread_id;
-=======
+mod connection;
 mod didcomm_actor;
 mod didcomm_actor_builder;
 mod hook;
+mod identity;
 mod message;
 mod presentation;
+mod state;
 mod termination;
 mod thread_id;
 mod traits;
 
+pub use connection::*;
 pub use didcomm_actor::*;
 pub use didcomm_actor_builder::*;
 pub use hook::*;
+pub use identity::*;
 pub use message::*;
 pub use presentation::*;
+pub use state::*;
 pub use termination::*;
-pub use thread_id::*;
->>>>>>> 4e8247eb
+pub use thread_id::*;