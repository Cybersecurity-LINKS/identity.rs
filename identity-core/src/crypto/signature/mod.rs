--- conflicted
+++ resolved
@@ -2,16 +2,6 @@
 // SPDX-License-Identifier: Apache-2.0
 
 #![allow(clippy::module_inception)]
-
-<<<<<<< HEAD
-mod ed25519;
-pub(crate) mod errors;
-mod signature;
-mod signature_value;
-mod traits;
-
-=======
->>>>>>> 3d5e2ec4
 pub use self::ed25519::Ed25519;
 pub use self::signature::Signature;
 pub use self::signature_options::ProofPurpose;
@@ -27,6 +17,7 @@
 pub use self::traits::Verify;
 
 mod ed25519;
+pub(crate) mod errors;
 mod signature;
 mod signature_options;
 mod signature_value;
